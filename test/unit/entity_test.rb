require File.expand_path("../test_helper", File.dirname(__FILE__))

class EntityTest < ActiveSupport::TestCase
  def create_entity(model)
    Domain::Entity.new(Domain.new, model.name, model)
  end

  def create_generalized_entity(name)
    Domain::Entity.new(Domain.new, name)
  end

  def create_abstract_entity(name)
    model = create_model(name) { self.abstract_class = true }
    create_entity(model)
  end

  # Entity ===================================================================
  test "model should return active record model" do
    create_models "Foo"
    assert_equal Foo, create_entity(Foo).model
  end

  test "name should return model name" do
    create_models "Foo"
    assert_equal "Foo", create_entity(Foo).name
  end

  test "spaceship should sort entities by name" do
    create_models "Foo", "Bar"
    foo, bar = create_entity(Foo), create_entity(Bar)
    assert_equal [bar, foo], [foo, bar].sort
  end

  test "to_s should equal name" do
    create_models "Foo"
    assert_equal "Foo", create_entity(Foo).to_s
  end

  test "inspect should show name" do
    create_models "Foo"
    assert_match %r{#<RailsERD::Domain::Entity:.* @model=Foo>}, create_entity(Foo).inspect
  end

  test "relationships should return relationships for this model" do
    create_model "Foo", :bar => :references do
      belongs_to :bar
    end
    create_model "Bar", :baz => :references do
      belongs_to :baz
    end
    create_model "Baz"

    domain = Domain.generate
    foo = domain.entity_by_name("Foo")
    assert_equal domain.relationships.select { |r| r.destination == foo }, foo.relationships
  end

  test "relationships should return relationships that connect to this model" do
    create_model "Foo", :bar => :references
    create_model "Bar", :baz => :references do
      belongs_to :baz
      has_many :foos
    end
    create_model "Baz"

    domain = Domain.generate
    foo = domain.entity_by_name("Foo")
    assert_equal domain.relationships.select { |r| r.destination == foo }, foo.relationships
  end

  # Entity properties ========================================================
  test "connected should return false for unconnected entities" do
    create_models "Foo", "Bar"
    assert_equal [false, false], Domain.generate.entities.map(&:connected?)
  end

  test "connected should return true for connected entities" do
    create_model "Foo", :bar => :references do
      belongs_to :bar
    end
    create_model "Bar"
    assert_equal [true, true], Domain.generate.entities.map(&:connected?)
  end

  test "disconnected should return true for unconnected entities" do
    create_models "Foo", "Bar"
    assert_equal [true, true], Domain.generate.entities.map(&:disconnected?)
  end

  test "disconnected should return false for connected entities" do
    create_model "Foo", :bar => :references do
      belongs_to :bar
    end
    create_model "Bar"
    assert_equal [false, false], Domain.generate.entities.map(&:disconnected?)
  end

  test "specialized should return false for regular entities" do
    create_model "Foo"
    assert_equal false, create_entity(Foo).specialized?
  end

  test "specialized should return false for child entities with distinct tables" do
    create_model "Foo", :type => :string
    Object.const_set :SpecialFoo, Class.new(Foo)
    SpecialFoo.class_eval do
      self.table_name = "special_foo"
    end
    create_table "special_foo", {}, true
    assert_equal false, create_entity(SpecialFoo).specialized?
  end

  test "specialized should return true for specialized entities" do
    create_model "Foo", :type => :string
    Object.const_set :SpecialFoo, Class.new(Foo)
    assert_equal true, create_entity(SpecialFoo).specialized?
  end

  test "specialized should return true for specialations of specialized entities" do
    create_model "Foo", :type => :string
    Object.const_set :SpecialFoo, Class.new(Foo)
    Object.const_set :VerySpecialFoo, Class.new(SpecialFoo)
    assert_equal true, create_entity(VerySpecialFoo).specialized?
  end

  test "virtual should return true for specialized entity" do
    create_model "Foo", :type => :string
    Object.const_set :SpecialFoo, Class.new(Foo)
    assert_equal true, create_entity(SpecialFoo).virtual?
  end

  test "generalized should return false for regular entity" do
    create_model "Concrete"
    assert_equal false, create_entity(Concrete).generalized?
  end

  test "virtual should return false for regular entity" do
    create_model "Concrete"
    assert_equal false, create_entity(Concrete).virtual?
  end

  # Attribute processing =====================================================
  test "attributes should return list of attributes" do
    create_model "Bar", :some_column => :integer, :another_column => :string
    assert_equal [Domain::Attribute] * 3, create_entity(Bar).attributes.collect(&:class)
  end

  test "attributes should return attributes sorted by name" do
    create_model "Bar", :some_column => :integer, :another_column => :string
    assert_equal ["another_column", "id", "some_column"], create_entity(Bar).attributes.collect(&:name)
  end

  # Generalized entity =======================================================
  test "model should return nil for generalized entity" do
    assert_nil create_generalized_entity("MyAbstractModel").model
  end

  test "name should return given name for generalized entity" do
    assert_equal "MyAbstractModel", create_generalized_entity("MyAbstractModel").name
  end

  test "attributes should return empty array for generalized entity" do
    assert_equal [], create_generalized_entity("MyAbstractModel").attributes
  end

  test "generalized should return true for generalized entity" do
    assert_equal true, create_generalized_entity("MyAbstractModel").generalized?
  end

  test "specialized should return false for generalized entity" do
    assert_equal false, create_generalized_entity("MyAbstractModel").specialized?
  end

  test "virtual should return true for generalized entity" do
    assert_equal true, create_generalized_entity("MyAbstractModel").virtual?
  end

  test "relationships should return relationships for generalized entity" do
    create_model "Stronghold" do
      has_many :cannons, :as => :defensible
    end
    create_model "Cannon", :defensible => :references do
      belongs_to :defensible, :polymorphic => true
    end

    domain = Domain.generate
    defensible = domain.entity_by_name("Defensible")
    assert_equal domain.relationships, defensible.relationships
  end

  # Abstract generalized entity ==============================================
  test "name should return given name for abstract generalized entity" do
    assert_equal "MyAbstractModel", create_abstract_entity("MyAbstractModel").name
  end

  test "attributes should return empty array for abstract generalized entity" do
    assert_equal [], create_abstract_entity("MyAbstractModel").attributes
  end

  test "generalized should return true for abstract generalized entity" do
    assert_equal true, create_abstract_entity("MyAbstractModel").generalized?
  end

  test "specialized should return false for abstract generalized entity" do
    assert_equal false, create_abstract_entity("MyAbstractModel").specialized?
  end

  test "virtual should return true for abstract generalized entity" do
    assert_equal true, create_abstract_entity("MyAbstractModel").virtual?
  end

  test "relationships should return relationships for abstract generalized entity" do
    create_model "Kingdom"
    create_model "Structure" do
      self.abstract_class = true
      belongs_to :kingdom
    end
    create_model "Palace", Structure, :kingdom => :references

    domain = Domain.generate
    assert_equal domain.relationships, domain.entity_by_name("Structure").relationships
  end

  # Children =================================================================
  test "children should return empty array for regular entities" do
    create_model "Foo"
    assert_equal [], create_entity(Foo).children
  end

  test "children should return inherited entities for regular entities with single table inheritance" do
    create_model "Beverage", :type => :string
    create_model "Whisky", Beverage
    create_model "Beer", Beverage
    domain = Domain.generate
    assert_equal [domain.entity_by_name("Beer"), domain.entity_by_name("Whisky")], domain.entity_by_name("Beverage").children
  end

  test "children should return inherited entities for generalized entities" do
    create_model "Stronghold" do
      has_many :cannons, :as => :defensible
    end
    create_model "Galleon" do
      has_many :cannons, :as => :defensible
    end
    create_model "Cannon", :defensible => :references do
      belongs_to :defensible, :polymorphic => true
    end
    domain = Domain.generate
    assert_equal [domain.entity_by_name("Galleon"), domain.entity_by_name("Stronghold")],
      domain.entity_by_name("Defensible").children
  end

<<<<<<< HEAD
  # Namespace ===================================================================
  test "namespace should return nil for models outside modules" do
    create_module_model "Plane"
    assert_nil create_entity(Plane).namespace
  end

  test "namespace should return the module name for single-module models" do
    create_module_model "Saw::Plane"
    assert_equal "Saw", create_entity(Saw::Plane).namespace
  end

  test "namespace should return the module path if more than one module" do
    create_module_model "Augur::Chisel::Saw::Plane"
    assert_equal "Augur::Chisel::Saw", create_entity(Augur::Chisel::Saw::Plane).namespace
=======
  test "namespace defaults to nil" do
    create_model "Foo"
    assert_nil create_entity(Foo).namespace
  end

  test "namespace returns appropriate modules" do
    entity = Domain::Entity.new(Domain.new, "Foo::Bar::Qux")
    assert_equal "Foo::Bar", entity.namespace
>>>>>>> 5d4d1e1b
  end
end<|MERGE_RESOLUTION|>--- conflicted
+++ resolved
@@ -250,7 +250,6 @@
       domain.entity_by_name("Defensible").children
   end
 
-<<<<<<< HEAD
   # Namespace ===================================================================
   test "namespace should return nil for models outside modules" do
     create_module_model "Plane"
@@ -265,7 +264,8 @@
   test "namespace should return the module path if more than one module" do
     create_module_model "Augur::Chisel::Saw::Plane"
     assert_equal "Augur::Chisel::Saw", create_entity(Augur::Chisel::Saw::Plane).namespace
-=======
+  end
+  
   test "namespace defaults to nil" do
     create_model "Foo"
     assert_nil create_entity(Foo).namespace
@@ -274,6 +274,5 @@
   test "namespace returns appropriate modules" do
     entity = Domain::Entity.new(Domain.new, "Foo::Bar::Qux")
     assert_equal "Foo::Bar", entity.namespace
->>>>>>> 5d4d1e1b
   end
 end